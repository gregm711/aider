--- conflicted
+++ resolved
@@ -972,14 +972,11 @@
 - name: openrouter/google/gemma-3-27b-it
   use_system_prompt: false
 
-<<<<<<< HEAD
-=======
 - name: gemini/gemini-2.5-pro-preview-03-25
   edit_format: diff-fenced
   use_repo_map: true
   weak_model_name: gemini/gemini-2.0-flash
 
->>>>>>> f1caab9d
 - name: gemini/gemini-2.5-pro-exp-03-25
   edit_format: diff-fenced
   use_repo_map: true
@@ -992,9 +989,6 @@
 
 - name: vertex_ai/gemini-2.5-pro-exp-03-25
   edit_format: diff-fenced
-<<<<<<< HEAD
-  use_repo_map: true
-=======
   use_repo_map: true
   # Need metadata for this one...
   #weak_model_name: vertex_ai/gemini-2.0-flash
@@ -1387,5 +1381,4 @@
   #extra_params:
   #  extra_body:
   #   reasoning_effort: high
-      
->>>>>>> f1caab9d
+      